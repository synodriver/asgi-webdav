<<<<<<< HEAD
import os
from typing import Callable
=======
from collections.abc import Callable
>>>>>>> a6768368
from uuid import uuid4

import pytest
import pytest_asyncio

from asgi_webdav.config import Config, get_config, init_config_from_obj
from asgi_webdav.constants import RESPONSE_DATA_BLOCK_SIZE, ASGIScope
<<<<<<< HEAD
from asgi_webdav.exception import NotASGIRequestException
from asgi_webdav.response import DAVResponse, DAVZeroCopySendData
=======
from asgi_webdav.response import DAVResponse
>>>>>>> a6768368
from asgi_webdav.server import Server

CONFIG_OBJECT = {
    "account_mapping": [
        {"username": "username", "password": "password", "permissions": ["+"]},
    ],
    "provider_mapping": [
        {
            "prefix": "/fs",
            "uri": "file://./test_zone",
        },
        {
            "prefix": "/memory",
            "uri": "memory:///",
        },
    ],
}

PROVIDER_NAMES = ("fs", "memory")


async def fake_call():
    return


async def fake_send():
    return


class Receive:
    def __init__(self, data):
        self.body = data

    async def __call__(self):
        body = self.body[:RESPONSE_DATA_BLOCK_SIZE]
        self.body = self.body[RESPONSE_DATA_BLOCK_SIZE:]
        more_body = len(self.body) > 0

        return {
            "body": body,
            "more_body": more_body,
        }


def get_test_config() -> Config:
    init_config_from_obj(CONFIG_OBJECT)
    config = get_config()
    return config


def get_test_scope(
    method: str, data: bytes, src_path: str, dst_path: str | None = None
) -> (ASGIScope, Callable):
    headers = {
        b"authorization": b"Basic dXNlcm5hbWU6cGFzc3dvcmQ=",
        b"user-agent": b"pytest",
    }
    if dst_path is not None:
        headers.update({b"destination": dst_path.encode("utf-8")})

    scope = ASGIScope({"method": method, "headers": headers, "path": src_path})
    receive = Receive(data)
    return scope, receive


async def get_response_content(response: DAVResponse) -> bytes:
    content = b""
    if isinstance(response.content, DAVZeroCopySendData):
        offset = response.content.offset
        if offset is not None:
            offset = os.lseek(response.content.file, offset, os.SEEK_SET)
        else:
            offset = 0
        count = response.content.count
        if count is None:
            count = os.stat(response.content.file).st_size - offset
        content = os.read(response.content.file, count)
    else:
        async for data, more_data in response.content:
            content += data
            if not more_data:
                break

    return content


@pytest_asyncio.fixture
async def setup(provider_name):
    ut_id = uuid4().hex
    config = get_test_config()
    server = Server(config)

    # prepare
    base_path = f"/{provider_name}/ut-{ut_id}"

    scope, receive = get_test_scope("MKCOL", b"", f"{base_path}")
    _, response = await server.handle(scope, receive, fake_send)

    # run test
    print(f"{ut_id} {provider_name}\n")
    yield server, base_path

    # cleanup
    scope, receive = get_test_scope("DELETE", b"", f"{base_path}")
    _, response = await server.handle(scope, receive, fake_send)


@pytest.mark.asyncio
@pytest.mark.parametrize("provider_name", PROVIDER_NAMES)
async def test_method_mkcol_get_head_delete_put(setup, provider_name):
    server, base_path = setup

    put_filename = "put_file"
    file_content = uuid4().hex.encode("utf-8")

    # GET - does not exist
    scope, receive = get_test_scope("GET", b"", f"{base_path}/does_not_exist")
    _, response = await server.handle(scope, receive, fake_send)
    assert response.status == 404
    assert response.content_length == 0

    # HEAD - does not exist
    scope, receive = get_test_scope("HEAD", b"", f"{base_path}/does_not_exist")
    _, response = await server.handle(scope, receive, fake_send)
    assert response.status == 404
    assert response.content_length == 0

    # GET - dir
    scope, receive = get_test_scope("GET", b"", f"{base_path}")
    _, response = await server.handle(scope, receive, fake_send)
    assert response.status == 200
    assert response.content_length == 0

    # HEAD  - dir
    scope, receive = get_test_scope("HEAD", b"", f"{base_path}")
    _, response = await server.handle(scope, receive, fake_send)
    assert response.status == 200
    assert response.content_length == 0

    # PUT - file
    scope, receive = get_test_scope("PUT", file_content, f"{base_path}/{put_filename}")
    _, response = await server.handle(scope, receive, fake_send)
    assert response.status == 201

    # GET - file
    scope, receive = get_test_scope("GET", b"", f"{base_path}/{put_filename}")
    _, response = await server.handle(scope, receive, fake_send)
    assert response.status == 200
    assert await get_response_content(response) == file_content

    # HEAD - file
    scope, receive = get_test_scope("HEAD", b"", f"{base_path}/{put_filename}")
    _, response = await server.handle(scope, receive, fake_send)
    assert response.status == 200
    assert await get_response_content(response) == b""
    assert response.content_length == 0

    # PUT - file - overwrite # TODO?
    scope, receive = get_test_scope("PUT", file_content, f"{base_path}/{put_filename}")
    _, response = await server.handle(scope, receive, fake_send)
    assert response.status == 201

    # DELETE
    scope, receive = get_test_scope(
        "DELETE", file_content, f"{base_path}/{put_filename}"
    )
    _, response = await server.handle(scope, receive, fake_send)
    assert response.status == 204

    # DELETE - 404
    scope, receive = get_test_scope(
        "DELETE", file_content, f"{base_path}/{put_filename}"
    )
    _, response = await server.handle(scope, receive, fake_send)
    assert response.status == 404


@pytest.mark.asyncio
@pytest.mark.parametrize("provider_name", PROVIDER_NAMES)
async def test_method_copy_move(setup, provider_name):
    server, base_path = setup
    file_content = uuid4().hex.encode("utf-8")

    # COPY
    scope, receive = get_test_scope(
        "PUT", file_content, "{}/{}".format(base_path, "copy_file")
    )
    _, response = await server.handle(scope, receive, fake_send)
    assert response.status == 201

    scope, receive = get_test_scope(
        "COPY",
        file_content,
        "{}/{}".format(base_path, "copy_file"),
        "{}/{}".format(base_path, "copy_file2"),
    )
    _, response = await server.handle(scope, receive, fake_send)
    assert response.status == 201

    scope, receive = get_test_scope("GET", b"", "{}/{}".format(base_path, "copy_file2"))
    _, response = await server.handle(scope, receive, fake_send)
    assert response.status == 200
    assert await get_response_content(response) == file_content

    # MOVE
    scope, receive = get_test_scope(
        "PUT", file_content, "{}/{}".format(base_path, "move_file")
    )
    _, response = await server.handle(scope, receive, fake_send)
    assert response.status == 201

    scope, receive = get_test_scope(
        "MOVE",
        file_content,
        "{}/{}".format(base_path, "move_file"),
        "{}/{}".format(base_path, "move_file2"),
    )
    _, response = await server.handle(scope, receive, fake_send)
    assert response.status == 201

    scope, receive = get_test_scope("GET", b"", "{}/{}".format(base_path, "move_file"))
    _, response = await server.handle(scope, receive, fake_send)
    assert response.status == 404

    scope, receive = get_test_scope("GET", b"", "{}/{}".format(base_path, "move_file2"))
    _, response = await server.handle(scope, receive, fake_send)
    assert response.status == 200
    assert await get_response_content(response) == file_content


@pytest.mark.asyncio
@pytest.mark.parametrize("provider_name", PROVIDER_NAMES)
async def test_method_lock_unlock_exclusive(setup, provider_name):
    server, base_path = setup
    file_content = uuid4().hex.encode("utf-8")

    # prepare
    scope, receive = get_test_scope(
        "PUT", file_content, "{}/{}".format(base_path, "lock_unlock")
    )
    _, response = await server.handle(scope, receive, fake_send)
    assert response.status == 201

    # LOCK<|MERGE_RESOLUTION|>--- conflicted
+++ resolved
@@ -1,9 +1,5 @@
-<<<<<<< HEAD
 import os
-from typing import Callable
-=======
 from collections.abc import Callable
->>>>>>> a6768368
 from uuid import uuid4
 
 import pytest
@@ -11,12 +7,7 @@
 
 from asgi_webdav.config import Config, get_config, init_config_from_obj
 from asgi_webdav.constants import RESPONSE_DATA_BLOCK_SIZE, ASGIScope
-<<<<<<< HEAD
-from asgi_webdav.exception import NotASGIRequestException
 from asgi_webdav.response import DAVResponse, DAVZeroCopySendData
-=======
-from asgi_webdav.response import DAVResponse
->>>>>>> a6768368
 from asgi_webdav.server import Server
 
 CONFIG_OBJECT = {

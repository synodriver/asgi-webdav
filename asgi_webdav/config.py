import json
from enum import Enum
from logging import getLogger
from os import getenv
from typing import Optional

from pydantic import BaseModel

from asgi_webdav.constants import (
    DEFAULT_FILENAME_CONTENT_TYPE_MAPPING,
    DEFAULT_SUFFIX_CONTENT_TYPE_MAPPING,
    AppEntryParameters,
    DAVCompressLevel,
)
from asgi_webdav.exception import WebDAVException

logger = getLogger(__name__)


class User(BaseModel):
    username: str
    password: str
    permissions: list[str]
    admin: bool = False


class HTTPDigestAuth(BaseModel):
    enable: bool = False
    enable_rule: str = ""  # Valid when "enable" is false
    disable_rule: str = "neon/"  # Valid when "enable" is true
    # TODO Compatible with neon


class Provider(BaseModel):
    """
    Home Dir:
        home_dir: True
        prefix: "/~", "/home"
        uri: file:///home/all_user/home

    Shared Dir:
        home_dir: False
        prefix: '/', '/a/b/c', '/a/b/c/'
        uri: file:///home/user_a/webdav/prefix
    """

    prefix: str
    uri: str
    home_dir: bool = False
    readonly: bool = False  # TODO impl


class GuessTypeExtension(BaseModel):
    enable: bool = True
    enable_default_mapping: bool = True

    filename_mapping: dict = dict()
    suffix_mapping: dict = dict()


class TextFileCharsetDetect(BaseModel):
    enable: bool = False
    default: str = "utf-8"


class Compression(BaseModel):
    enable_gzip: bool = True
    enable_brotli: bool = True
    level: DAVCompressLevel = DAVCompressLevel.RECOMMEND

    content_type_user_rule: str = ""


class CORS(BaseModel):
    enable: bool = False
    allow_url_regex: Optional[str] = None
    allow_origins: list[str] = ()
    allow_origin_regex: Optional[str] = None
    allow_methods: list[str] = ("GET",)
    allow_headers: list[str] = ()
    allow_credentials: bool = False
    expose_headers: list[str] = ()
    preflight_max_age: int = 600


class HideFileInDir(BaseModel):
    enable: bool = True
    enable_default_rules: bool = True
    user_rules: dict[str, str] = dict()


class LoggingLevel(Enum):
    CRITICAL = "CRITICAL"
    ERROR = "ERROR"
    WARNING = "WARNING"
    INFO = "INFO"
    DEBUG = "DEBUG"


class Config(BaseModel):
    # auth
    account_mapping: list[User] = list()  # TODO => user_mapping ?
    http_digest_auth: HTTPDigestAuth = HTTPDigestAuth()

    # provider
    provider_mapping: list[Provider] = list()  # TODO => prefix_mapping ?

    # rules process
    hide_file_in_dir: HideFileInDir = HideFileInDir()
    guess_type_extension: GuessTypeExtension = GuessTypeExtension()
    text_file_charset_detect: TextFileCharsetDetect = TextFileCharsetDetect()

    # response
    compression: Compression = Compression()
    cors: CORS = CORS()
    enable_dir_browser: bool = True
    enable_asgi_zero_copy: bool = True
    # other
    logging_level: LoggingLevel = LoggingLevel.INFO
    sentry_dsn: Optional[str] = None

    def update_from_app_args_and_env_and_default_value(self, aep: AppEntryParameters):
        """
        CLI Args > Environment Variable > Configuration File > Default Value
        """

        # auth
        if aep.admin_user is not None:
            username = aep.admin_user[0]
            password = aep.admin_user[1]
        elif getenv("WEBDAV_PASSWORD") is not None:
            username = getenv("WEBDAV_USERNAME")
            password = getenv("WEBDAV_PASSWORD")
        else:
            username = None
            password = None

        if username is not None:
            user_id = None
            for index in range(len(self.account_mapping)):
                if self.account_mapping[index].username == username:
                    user_id = index
                    break

            if user_id is None:
                account = User(username=username, password=password, permissions=["+"])

                self.account_mapping.append(account)

            else:
                account = self.account_mapping[user_id]
                account.username = username
                account.password = password

                self.account_mapping[user_id] = account

        # auth - default
        if len(self.account_mapping) == 0:
            self.account_mapping.append(
                User(username="username", password="password", permissions=["+"])
            )

        # provider - CLI
        if aep.root_path is not None:
            root_path_index = None
            for index in range(len(self.provider_mapping)):
                if self.provider_mapping[index].prefix == "/":
                    root_path_index = index
                    break

            root_path_uri = "file://{}".format(aep.root_path)
            if root_path_index is None:
                self.provider_mapping.append(Provider(prefix="/", uri=root_path_uri))
            else:
                self.provider_mapping[root_path_index].uri = root_path_uri

        # provider - default
        if len(self.provider_mapping) == 0:
            self.provider_mapping.append(Provider(prefix="/", uri="file:///data"))

        # response - default
        if self.guess_type_extension.enable_default_mapping:
            new_mapping = dict()
            new_mapping.update(DEFAULT_FILENAME_CONTENT_TYPE_MAPPING)
            new_mapping.update(self.guess_type_extension.filename_mapping)
            self.guess_type_extension.filename_mapping = new_mapping

            new_mapping = dict()
            new_mapping.update(DEFAULT_SUFFIX_CONTENT_TYPE_MAPPING)
            new_mapping.update(self.guess_type_extension.suffix_mapping)
            self.guess_type_extension.suffix_mapping = new_mapping

        # other - env
        logging_level = getenv("WEBDAV_LOGGING_LEVEL")
        if logging_level:
            self.logging_level = LoggingLevel(logging_level)

        sentry_dsn = getenv("WEBDAV_SENTRY_DSN")
        if sentry_dsn:
            self.sentry_dsn = sentry_dsn


<<<<<<< HEAD
_config: Optional[Config] = None
=======
_config: Config | None = None
>>>>>>> 6d353c1a


def get_config() -> Config:
    global _config

    if _config is None:
        raise WebDAVException("Please init config object first!")

    return _config


def init_config_object():
    global _config
    if _config is None:
        _config = Config()


def init_config_from_file(config_file: str) -> Config:
    global _config
    if _config is None:
        _config = Config()

    try:
        _config = _config.parse_file(config_file)

    except (FileNotFoundError, json.JSONDecodeError) as e:
        message = "Load config value from file[{}] failed!".format(config_file)
        logger.warning(message)
        logger.warning(e)

    logger.info("Load config value from config file:{}".format(config_file))
    return _config


def init_config_from_obj(obj: dict) -> Config:
    global _config
    if _config is None:
        _config = Config()

    logger.debug("Load config value from python object")
    _config = _config.parse_obj(obj)

    return _config<|MERGE_RESOLUTION|>--- conflicted
+++ resolved
@@ -2,7 +2,7 @@
 from enum import Enum
 from logging import getLogger
 from os import getenv
-from typing import Optional
+from typing import Optional, List, Dict
 
 from pydantic import BaseModel
 
@@ -20,7 +20,7 @@
 class User(BaseModel):
     username: str
     password: str
-    permissions: list[str]
+    permissions: List[str]
     admin: bool = False
 
 
@@ -74,19 +74,19 @@
 class CORS(BaseModel):
     enable: bool = False
     allow_url_regex: Optional[str] = None
-    allow_origins: list[str] = ()
+    allow_origins: List[str] = ()
     allow_origin_regex: Optional[str] = None
-    allow_methods: list[str] = ("GET",)
-    allow_headers: list[str] = ()
+    allow_methods: List[str] = ("GET",)
+    allow_headers: List[str] = ()
     allow_credentials: bool = False
-    expose_headers: list[str] = ()
+    expose_headers: List[str] = ()
     preflight_max_age: int = 600
 
 
 class HideFileInDir(BaseModel):
     enable: bool = True
     enable_default_rules: bool = True
-    user_rules: dict[str, str] = dict()
+    user_rules: Dict[str, str] = dict()
 
 
 class LoggingLevel(Enum):
@@ -99,11 +99,11 @@
 
 class Config(BaseModel):
     # auth
-    account_mapping: list[User] = list()  # TODO => user_mapping ?
+    account_mapping: List[User] = list()  # TODO => user_mapping ?
     http_digest_auth: HTTPDigestAuth = HTTPDigestAuth()
 
     # provider
-    provider_mapping: list[Provider] = list()  # TODO => prefix_mapping ?
+    provider_mapping: List[Provider] = list()  # TODO => prefix_mapping ?
 
     # rules process
     hide_file_in_dir: HideFileInDir = HideFileInDir()
@@ -200,11 +200,7 @@
             self.sentry_dsn = sentry_dsn
 
 
-<<<<<<< HEAD
 _config: Optional[Config] = None
-=======
-_config: Config | None = None
->>>>>>> 6d353c1a
 
 
 def get_config() -> Config:

import asyncio
import functools
import hashlib
import os
<<<<<<< HEAD
from typing import Any, TypeVar, Optional, Union
=======
>>>>>>> 6d353c1a
import re
import xml.parsers.expat
from collections.abc import AsyncGenerator, Callable
from logging import getLogger
from mimetypes import guess_type as orig_guess_type
from pathlib import Path
from typing import Any, TypeVar

import aiofiles
import xmltodict
from chardet import UniversalDetector

from asgi_webdav.config import Config
from asgi_webdav.constants import RESPONSE_DATA_BLOCK_SIZE

logger = getLogger(__name__)
T = TypeVar("T")


async def receive_all_data_in_one_call(receive: Callable) -> bytes:
    data = b""
    more_body = True
    while more_body:
        request_data = await receive()
        data += request_data.get("body", b"")
        more_body = request_data.get("more_body")

    return data


async def empty_data_generator() -> AsyncGenerator[bytes, bool]:
    yield b"", False


async def get_data_generator_from_content(
<<<<<<< HEAD
        content: bytes,
        content_range_start: Optional[int] = None,
        content_range_end: Optional[int] = None,
        block_size: int = RESPONSE_DATA_BLOCK_SIZE,
=======
    content: bytes,
    content_range_start: int | None = None,
    content_range_end: int | None = None,
    block_size: int = RESPONSE_DATA_BLOCK_SIZE,
>>>>>>> 6d353c1a
) -> AsyncGenerator[bytes, bool]:
    """
    content_range_start: start with 0
    https://developer.mozilla.org/zh-CN/docs/Web/HTTP/Range_requests
    """
    if content_range_start is None:
        start = 0
    else:
        start = content_range_start
    if content_range_end is None:
        content_range_end = len(content)

    more_body = True
    while more_body:
        end = start + block_size
        if end > content_range_end:
            end = content_range_end

        data = content[start:end]
        data_length = len(data)
        start += data_length
        more_body = data_length >= block_size

        yield data, more_body


def generate_etag(f_size: [float, int], f_modify_time: float) -> str:
    """
    https://tools.ietf.org/html/rfc7232#section-2.3 ETag
    https://developer.mozilla.org/zh-CN/docs/Web/HTTP/Headers/ETag
    """
    return 'W/"{}"'.format(
        hashlib.md5("{}{}".format(f_size, f_modify_time).encode("utf-8")).hexdigest()
    )


def guess_type(config: Config, file: Union[str, Path]) -> (Optional[str], Optional[str]):
    """
    https://tools.ietf.org/html/rfc6838
    https://developer.mozilla.org/zh-CN/docs/Web/HTTP/Basics_of_HTTP/MIME_types
    https://www.iana.org/assignments/media-types/media-types.xhtml
    """

    if isinstance(file, str):
        file = Path(file)

    elif not isinstance(file, Path):
        raise  # TODO

    content_encoding = None

    if config.guess_type_extension.enable:
        # extension guess
        content_type = config.guess_type_extension.filename_mapping.get(file.name)
        if content_type:
            return content_type, content_encoding

        content_type = config.guess_type_extension.suffix_mapping.get(file.suffix)
        if content_type:
            return content_type, content_encoding

    # basic guess
    content_type, content_encoding = orig_guess_type(file, strict=False)
    return content_type, content_encoding


async def detect_charset(file: Union[str, Path], content_type: Optional[str]) -> Optional[str]:
    """
    https://docs.python.org/3/library/codecs.html
    """
    if isinstance(file, str):
        return None

    if content_type is None or not content_type.startswith("text/"):
        return None

    detector = UniversalDetector()
    async with aiofiles.open(file, "rb") as fp:
        for line in await fp.readlines():
            detector.feed(line)
            if detector.done:
                break

    if detector.result.get("confidence") >= 0.6:
        return detector.result.get("encoding")

    return None


USER_AGENT_PATTERN = r"firefox|chrome|safari"


def is_browser_user_agent(user_agent: Optional[bytes]) -> bool:
    if user_agent is None:
        return False

    user_agent = str(user_agent).lower()
    if re.search(USER_AGENT_PATTERN, user_agent) is None:
        return False

    return True


def dav_dict2xml(data: dict) -> bytes:
    return (
        xmltodict.unparse(data, short_empty_elements=True)
        .replace("\n", "")
        .encode("utf-8")
    )


def dav_xml2dict(data: bytes) -> Optional[dict]:
    try:
        data = xmltodict.parse(data, process_namespaces=True)

    except (xmltodict.ParsingInterrupted, xml.parsers.expat.ExpatError) as e:
        logger.warning(f"parser XML failed, {e}, {data}")
        return None

    return data


async def run_in_threadpool(func: Callable[..., T], *args: Any, **kwargs: Any) -> T:
    loop = asyncio.get_event_loop()
    return await loop.run_in_executor(None, functools.partial(func, *args, **kwargs))


async def iter_fd(
    file: int, offset: int = None, count: int = None
) -> AsyncGenerator[bytes]:
    if offset is not None:
        await run_in_threadpool(os.lseek, file, offset, os.SEEK_SET)
    here = 0
    should_stop = False

    if count is None:
        length = RESPONSE_DATA_BLOCK_SIZE
        while not should_stop:
            data = await run_in_threadpool(os.read, file, length)
            yield data
            if len(data) < length:
                should_stop = True
    else:
        while not should_stop:
            length = min(RESPONSE_DATA_BLOCK_SIZE, count - here)
            should_stop = length == count - here
            here += length
            data = await run_in_threadpool(os.read, file, length)
            # await send({"type": "http.response.body", "body": data,
            #             "more_body": more_body if should_stop else True})
            yield data<|MERGE_RESOLUTION|>--- conflicted
+++ resolved
@@ -2,13 +2,9 @@
 import functools
 import hashlib
 import os
-<<<<<<< HEAD
-from typing import Any, TypeVar, Optional, Union
-=======
->>>>>>> 6d353c1a
+from typing import Any, TypeVar, Optional, Union, AsyncGenerator, Callable
 import re
 import xml.parsers.expat
-from collections.abc import AsyncGenerator, Callable
 from logging import getLogger
 from mimetypes import guess_type as orig_guess_type
 from pathlib import Path
@@ -41,17 +37,10 @@
 
 
 async def get_data_generator_from_content(
-<<<<<<< HEAD
-        content: bytes,
-        content_range_start: Optional[int] = None,
-        content_range_end: Optional[int] = None,
-        block_size: int = RESPONSE_DATA_BLOCK_SIZE,
-=======
     content: bytes,
-    content_range_start: int | None = None,
-    content_range_end: int | None = None,
+    content_range_start: Optional[int] = None,
+    content_range_end: Optional[int] = None,
     block_size: int = RESPONSE_DATA_BLOCK_SIZE,
->>>>>>> 6d353c1a
 ) -> AsyncGenerator[bytes, bool]:
     """
     content_range_start: start with 0
@@ -181,7 +170,7 @@
 
 async def iter_fd(
     file: int, offset: int = None, count: int = None
-) -> AsyncGenerator[bytes]:
+) -> AsyncGenerator[bytes, None]:
     if offset is not None:
         await run_in_threadpool(os.lseek, file, offset, os.SEEK_SET)
     here = 0

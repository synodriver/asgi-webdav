--- conflicted
+++ resolved
@@ -1,17 +1,10 @@
 import json
 import os
 import shutil
-from collections.abc import AsyncGenerator
-from dataclasses import dataclass
 from logging import getLogger
 from pathlib import Path
 from stat import S_ISDIR
-<<<<<<< HEAD
-from typing import Union, Optional
-from dataclasses import dataclass
-=======
-from typing import Union
->>>>>>> 6d353c1a
+from typing import Union, Optional, Dict, List, AsyncGenerator, Tuple
 
 import aiofiles
 from aiofiles.os import stat as aio_stat
@@ -35,7 +28,7 @@
 from asgi_webdav.property import DAVProperty, DAVPropertyBasicData
 from asgi_webdav.provider.dev_provider import DAVProvider
 from asgi_webdav.request import DAVRequest
-from asgi_webdav.response import DAVResponse
+from asgi_webdav.response import DAVResponse, DAVZeroCopySendData
 
 logger = getLogger(__name__)
 
@@ -49,7 +42,7 @@
 """
 
 
-def _parser_property_from_json(data) -> dict[DAVPropertyIdentity, str]:
+def _parser_property_from_json(data) -> Dict[DAVPropertyIdentity, str]:
     try:
         if not isinstance(data, dict):
             raise ValueError
@@ -65,7 +58,7 @@
     return dict(data)
 
 
-async def _load_extra_property(file: Path) -> dict[DAVPropertyIdentity, str]:
+async def _load_extra_property(file: Path) -> Dict[DAVPropertyIdentity, str]:
     async with aiofiles.open(file, "r") as fp:
         tmp = await fp.read()
         try:
@@ -79,7 +72,7 @@
 
 
 async def _update_extra_property(
-    file: Path, property_patches: list[DAVPropertyPatches]
+    file: Path, property_patches: List[DAVPropertyPatches]
 ) -> bool:
     if not file.exists():
         file.touch()
@@ -117,17 +110,10 @@
 
 
 async def _dav_response_data_generator(
-<<<<<<< HEAD
-        resource_abs_path: Path,
-        content_range_start: Optional[int] = None,
-        content_range_end: Optional[int] = None,
-        block_size: int = RESPONSE_DATA_BLOCK_SIZE,
-=======
     resource_abs_path: Path,
-    content_range_start: int | None = None,
-    content_range_end: int | None = None,
+    content_range_start: Optional[int] = None,
+    content_range_end: Optional[int] = None,
     block_size: int = RESPONSE_DATA_BLOCK_SIZE,
->>>>>>> 6d353c1a
 ) -> AsyncGenerator[bytes, bool]:
     async with aiofiles.open(resource_abs_path, mode="rb") as f:
         if content_range_start is None:
@@ -160,12 +146,6 @@
                 yield data, more_body
 
 
-@dataclass
-class DAVZeroCopySendData:
-    file: int
-    offset: Optional[int]
-    count: Optional[int]
-
 
 if os.name == "nt":  # pragma: py-no-win32
 
@@ -182,7 +162,7 @@
         return await run_in_threadpool(os.open, path, os.O_RDONLY)
 
 
-def can_zerocopysend(header: dict[bytes, bytes]) -> bool:
+def can_zerocopysend(header: Dict[bytes, bytes]) -> bool:
     config = get_config()
     return config.enable_asgi_zero_copy and not DAVResponse.can_be_compressed(
         header.get(b"Content-Type", b"").decode("utf-8"),
@@ -275,7 +255,7 @@
 
         return dav_property
 
-    async def _do_propfind(self, request: DAVRequest) -> dict[DAVPath, DAVProperty]:
+    async def _do_propfind(self, request: DAVRequest) -> Dict[DAVPath, DAVProperty]:
         dav_properties = dict()
 
         base_fs_path = self._get_fs_path(request.dist_src_path, request.user.username)
@@ -338,15 +318,10 @@
         return 201
 
     async def _do_get(
-<<<<<<< HEAD
-            self, request: DAVRequest
-    ) -> tuple[int, Optional[DAVPropertyBasicData], Optional[DAVZeroCopySendData]]:
-=======
         self, request: DAVRequest
-    ) -> tuple[
-        int, DAVPropertyBasicData | None, DAVZeroCopySendData | AsyncGenerator | None
+    ) -> Tuple[
+        int, Optional[DAVPropertyBasicData], Union[DAVZeroCopySendData, AsyncGenerator, None]
     ]:
->>>>>>> 6d353c1a
         fs_path = self._get_fs_path(request.dist_src_path, request.user.username)
         if not fs_path.exists():
             return 404, None, None
@@ -357,21 +332,6 @@
             return 200, dav_property.basic_data, None
 
         # is file
-<<<<<<< HEAD
-        file = await open_for_sendfile(fs_path)
-        if request.content_range:
-            data = DAVZeroCopySendData(
-                file=file,
-                offset=request.content_range_start,
-                count=request.content_range_end - request.content_range_start
-            )
-            http_status = 206
-        else:
-            data = DAVZeroCopySendData(
-                file=file
-            )
-            http_status = 200
-=======
         if can_zerocopysend(dav_property.basic_data.get_get_head_response_headers()):
             file = await open_for_sendfile(fs_path)
             if request.content_range:
@@ -395,18 +355,12 @@
             else:
                 data = _dav_response_data_generator(fs_path)
                 http_status = 200
->>>>>>> 6d353c1a
 
         return http_status, dav_property.basic_data, data
 
     async def _do_head(
-<<<<<<< HEAD
-            self, request: DAVRequest
-    ) -> tuple[int, Optional[DAVPropertyBasicData]]:
-=======
         self, request: DAVRequest
-    ) -> tuple[int, DAVPropertyBasicData | None]:
->>>>>>> 6d353c1a
+    ) -> Tuple[int, Optional[DAVPropertyBasicData]]:
         fs_path = self._get_fs_path(request.dist_src_path, request.user.username)
         if not fs_path.exists():  # TODO macOS 不区分大小写
             return 404, None
